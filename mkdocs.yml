site_name: ゼロから学ぶ C++
site_description: ゼロから学ぶ C++
site_author: 井田 献一朗
site_url: http://rinatz.github.io/cpp-book
repo_name: rinatz/cpp-book
repo_url: https://github.com/rinatz/cpp-book
copyright: Copyright &copy 2019 Kenichiro IDA

theme:
  name: material
  language: ja
  logo: img/cpp.svg
  palette:
    primary: indigo
    accent: amber
  font:
    text: Noto Sans
    code: Inconsolata

markdown_extensions:
  - admonition
  - codehilite:
      guess_lang: false
  - toc:
      permalink: true
  - footnotes
  - pymdownx.arithmate

markdown_extensions:
  - admonition
  - codehilite:
      guess_lang: false
  - toc:
      permalink: true
  - footnotes
  - pymdownx.arithmatex
  - pymdownx.betterem:
      smart_enable: all
  - pymdownx.caret
  - pymdownx.critic
  - pymdownx.details
  - pymdownx.emoji:
      emoji_generator: !!python/name:pymdownx.emoji.to_svg
  - pymdownx.inlinehilite
  - pymdownx.magiclink
  - pymdownx.mark
  - pymdownx.smartsymbols
  - pymdownx.superfences
  - pymdownx.tasklist:
      custom_checkbox: true
  - pymdownx.tilde

extra_javascript:
  - 'https://cdnjs.cloudflare.com/ajax/libs/mathjax/2.7.0/MathJax.js?config=TeX-MML-AM_CHTML'

nav:
  - ホーム: index.md
  - 1. C++ を始める:
      - 1.1. インストール: ch01-01-installation.md
      - 1.2. Hello, World!: ch01-02-hello-world.md
  - 2. 基本構文:
      - 2.1. 変数: ch02-01-variables.md
      - 2.2. 基本型: ch02-02-primitive-types.md
      - 2.3. リテラル: ch02-03-literals.md
      - 2.4. 関数: ch02-04-functions.md
      - 2.5. ポインタ: ch02-05-pointers.md
      - 2.6. コメント: ch02-06-comments.md
      - 2.7. 制御文: ch02-07-control-flow.md
      - 2.8. 演算子: ch02-08-operators.md
  - 3. コンテナ:
      - 3.1. 配列: ch03-01-arrays.md
      - 3.2. 文字列: ch03-02-strings.md
      - 3.3. タプル: ch03-03-tuples.md
      - 3.4. ペア: ch03-04-pairs.md
      - 3.5. ベクタ: ch03-05-vectors.md
      - 3.6. マップ: ch03-06-maps.md
      - 3.7. セット: ch03-07-sets.md
      - 3.8. イテレータ: ch03-08-iterators.md
  - 4. ファイル分割とスコープ:
      - 4.1. 複数ファイル: ch04-01-multiple-files.md
  - 5. ストリーム操作:
      - 5.1. 標準入出力: ch05-01-standard-inout.md
      - 5.2. ファイル操作: ch05-02-file-operations.md
  - 6. メモリの管理:
      - 6.1. メモリ領域: ch06-01-memory-areas.md
      - 6.2. new/delete: ch06-02-new-and-delete.md
      - 6.3. ディープコピーとシャローコピー: ch06-03-deep-and-shallow-copy.md
      - 6.4. ムーブセマンティクス: ch06-04-move-semantics.md
      - 6.5. スマートポインタ: ch06-05-smart-pointers.md
  - 7. クラス:
      - 7.1. メンバ変数: ch07-01-member-variables.md
      - 7.2. メンバ関数: ch07-02-member-functions.md
      - 7.3. 継承: ch07-03-inheritance.md
      - 7.4. 多態性: ch07-04-polymorphism.md
      - 7.5. コンストラクタ: ch07-05-constructors.md
      - 7.6. デストラクタ: ch07-06-destructors.md
<<<<<<< HEAD
      - 7.7. default/delete: ch07-07-default-and-delete.md
=======
      - 7.7. 演算子オーバーロード: ch07-07-operator-overloading.md
>>>>>>> 1387e805
      - 7.8. 構造体: ch07-08-structs.md
  - 8. キャスト:
      - 8.1. C++ のキャスト: ch08-01-cpp-casts.md
      - 8.2. C言語形式のキャスト: ch08-02-c-cast.md
  - 9. テンプレート:
      - 9.1. 関数テンプレート: ch09-01-function-templates.md
      - 9.2. クラステンプレート: ch09-02-class-templates.md
  - 10. エラー処理:
      - 10.1 例外処理: ch10-01-exceptions.md
      - 10.2 シグナル: ch10-02-signals.md
      - 10.3 アサーション: ch10-03-assertions.md
  - 単体テスト:
      - Google Test の使い方: test-how-to-gtest.md
  - デバッグ:
      - デバッガ: debug-debugger.md
      - デバッグビルド: debug-build.md
      - GDB による CUI デバッグ: debug-gdb.md
      - Visual Studio Code による GUI デバッグ: debug-vscode.md
  - 付録:
      - malloc/free: appendix-malloc-and-free.md<|MERGE_RESOLUTION|>--- conflicted
+++ resolved
@@ -94,11 +94,8 @@
       - 7.4. 多態性: ch07-04-polymorphism.md
       - 7.5. コンストラクタ: ch07-05-constructors.md
       - 7.6. デストラクタ: ch07-06-destructors.md
-<<<<<<< HEAD
+      - 7.7. 演算子オーバーロード: ch07-07-operator-overloading.md
       - 7.7. default/delete: ch07-07-default-and-delete.md
-=======
-      - 7.7. 演算子オーバーロード: ch07-07-operator-overloading.md
->>>>>>> 1387e805
       - 7.8. 構造体: ch07-08-structs.md
   - 8. キャスト:
       - 8.1. C++ のキャスト: ch08-01-cpp-casts.md
