site_name: ゼロから学ぶ C++
site_description: ゼロから学ぶ C++
site_author: 井田 献一朗
site_url: http://rinatz.github.io/cpp-book
repo_name: rinatz/cpp-book
repo_url: https://github.com/rinatz/cpp-book
copyright: Copyright &copy 2019 Kenichiro IDA

theme:
  name: material
  language: ja
  logo: img/cpp.svg
  palette:
    primary: indigo
    accent: amber
  font:
    text: Noto Sans
    code: Inconsolata

markdown_extensions:
  - admonition
  - codehilite:
      guess_lang: false
  - toc:
      permalink: true
  - footnotes
  - pymdownx.arithmate

markdown_extensions:
  - admonition
  - codehilite:
      guess_lang: false
  - toc:
      permalink: true
  - footnotes
  - pymdownx.arithmatex
  - pymdownx.betterem:
      smart_enable: all
  - pymdownx.caret
  - pymdownx.critic
  - pymdownx.details
  - pymdownx.emoji:
      emoji_generator: !!python/name:pymdownx.emoji.to_svg
  - pymdownx.inlinehilite
  - pymdownx.magiclink
  - pymdownx.mark
  - pymdownx.smartsymbols
  - pymdownx.superfences
  - pymdownx.tasklist:
      custom_checkbox: true
  - pymdownx.tilde

nav:
  - ホーム: index.md
  - 1. C++ を始める:
      - 1.1. インストール: ch01-01-installation.md
      - 1.2. Hello, World!: ch01-02-hello-world.md
  - 2. 基本構文:
      - 2.1. 変数: ch02-01-variables.md
      - 2.2. 基本型: ch02-02-primitive-types.md
      - 2.3. 関数: ch02-03-functions.md
      - 2.4. ポインタ: ch02-04-pointers.md
      - 2.5. コメント: ch02-05-comments.md
      - 2.6. 制御文: ch02-06-control-flow.md
  - 3. コンテナ:
      - 3.1. 配列: ch03-01-arrays.md
      - 3.2. 文字列: ch03-02-strings.md
      - 3.3. タプル: ch03-03-tuples.md
<<<<<<< HEAD
      - 3.4. ペア: ch03-04-pairs.md
      - 3.5. ベクタ: ch03-05-vectors.md
=======
      - 3.4. ベクタ: ch03-04-vectors.md
      - 3.5. マップ: ch03-05-maps.md
>>>>>>> b905b575
<|MERGE_RESOLUTION|>--- conflicted
+++ resolved
@@ -66,10 +66,6 @@
       - 3.1. 配列: ch03-01-arrays.md
       - 3.2. 文字列: ch03-02-strings.md
       - 3.3. タプル: ch03-03-tuples.md
-<<<<<<< HEAD
       - 3.4. ペア: ch03-04-pairs.md
       - 3.5. ベクタ: ch03-05-vectors.md
-=======
-      - 3.4. ベクタ: ch03-04-vectors.md
-      - 3.5. マップ: ch03-05-maps.md
->>>>>>> b905b575
+      - 3.5. マップ: ch03-05-maps.md