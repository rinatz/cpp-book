--- conflicted
+++ resolved
@@ -95,11 +95,8 @@
       - 7.5. コンストラクタ: ch07-05-constructors.md
       - 7.6. デストラクタ: ch07-06-destructors.md
       - 7.7. 演算子オーバーロード: ch07-07-operator-overloading.md
-<<<<<<< HEAD
+      - 7.8. 代入演算子: ch07-08-assignment-operator.md
       - 7.8. default/delete: ch07-08-default-and-delete.md
-=======
-      - 7.8. 代入演算子: ch07-08-assignment-operator.md
->>>>>>> 480332f8
       - 7.9. 構造体: ch07-09-structs.md
   - 8. キャスト:
       - 8.1. C++ のキャスト: ch08-01-cpp-casts.md
