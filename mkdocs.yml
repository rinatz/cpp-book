--- conflicted
+++ resolved
@@ -71,10 +71,6 @@
       - 3.4. ペア: ch03-04-pairs.md
       - 3.5. ベクタ: ch03-05-vectors.md
       - 3.6. マップ: ch03-06-maps.md
-<<<<<<< HEAD
-  - 10. エラー処理:
-      - 10.1 例外処理: ch10-01-exception.md
-=======
   - 4. ファイル分割とスコープ:
       - 4.1. 複数ファイル: ch04-01-multiple-files.md
   - 7. クラス:
@@ -88,4 +84,5 @@
   - 9. テンプレート:
       - 9.1. 関数テンプレート: ch09-01-function-templates.md
       - 9.2. クラステンプレート: ch09-02-class-templates.md
->>>>>>> dc1cfa1d
+  - 10. エラー処理:
+      - 10.1 例外処理: ch10-01-exception.md