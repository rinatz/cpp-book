site_name: ゼロから学ぶ C++
site_description: ゼロから学ぶ C++
site_author: 井田 献一朗
site_url: http://rinatz.github.io/cpp-book
repo_name: rinatz/cpp-book
repo_url: https://github.com/rinatz/cpp-book
copyright: Copyright &copy 2019 Kenichiro IDA

theme:
  name: material
  language: ja
  logo: img/cpp.svg
  palette:
    primary: indigo
    accent: amber
  font:
    text: Noto Sans
    code: Inconsolata

markdown_extensions:
  - admonition
  - codehilite:
      guess_lang: false
  - toc:
      permalink: true
  - footnotes
  - pymdownx.arithmate

markdown_extensions:
  - admonition
  - codehilite:
      guess_lang: false
  - toc:
      permalink: true
  - footnotes
  - pymdownx.arithmatex
  - pymdownx.betterem:
      smart_enable: all
  - pymdownx.caret
  - pymdownx.critic
  - pymdownx.details
  - pymdownx.emoji:
      emoji_generator: !!python/name:pymdownx.emoji.to_svg
  - pymdownx.inlinehilite
  - pymdownx.magiclink
  - pymdownx.mark
  - pymdownx.smartsymbols
  - pymdownx.superfences
  - pymdownx.tasklist:
      custom_checkbox: true
  - pymdownx.tilde

extra_javascript:
  - 'https://cdnjs.cloudflare.com/ajax/libs/mathjax/2.7.0/MathJax.js?config=TeX-MML-AM_CHTML'

nav:
  - ホーム: index.md
  - 1. C++ を始める:
      - 1.1. インストール: ch01-01-installation.md
      - 1.2. Hello, World!: ch01-02-hello-world.md
  - 2. 基本構文:
      - 2.1. 変数: ch02-01-variables.md
      - 2.2. 基本型: ch02-02-primitive-types.md
      - 2.3. リテラル: ch02-03-literals.md
      - 2.4. ポインタ: ch02-04-pointers.md
      - 2.5. コメント: ch02-05-comments.md
      - 2.6. 制御文: ch02-06-control-flow.md
      - 2.7. 演算子: ch02-07-operators.md
      - 2.8. 関数: ch02-08-functions.md
      - 2.9. 関数オブジェクト: ch02-09-function-objects.md
  - 3. コンテナ:
      - 3.1. 配列: ch03-01-arrays.md
      - 3.2. 文字列: ch03-02-strings.md
      - 3.3. タプル: ch03-03-tuples.md
      - 3.4. ペア: ch03-04-pairs.md
      - 3.5. ベクタ: ch03-05-vectors.md
      - 3.6. マップ: ch03-06-maps.md
      - 3.7. セット: ch03-07-sets.md
      - 3.8. イテレータ: ch03-08-iterators.md
  - 4. ファイル分割とスコープ:
      - 4.1. 複数ファイル: ch04-01-multiple-files.md
  - 5. ストリーム操作:
      - 5.1. 標準入出力: ch05-01-standard-inout.md
      - 5.2. ファイル操作: ch05-02-file-operations.md
  - 6. メモリの管理:
      - 6.1. メモリ領域: ch06-01-memory-areas.md
      - 6.2. new/delete: ch06-02-new-and-delete.md
      - 6.3. ディープコピーとシャローコピー: ch06-03-deep-and-shallow-copy.md
      - 6.4. ムーブセマンティクス: ch06-04-move-semantics.md
      - 6.5. スマートポインタ: ch06-05-smart-pointers.md
  - 7. クラス:
      - 7.1. メンバ変数: ch07-01-member-variables.md
      - 7.2. メンバ関数: ch07-02-member-functions.md
      - 7.3. 継承: ch07-03-inheritance.md
      - 7.4. 多態性: ch07-04-polymorphism.md
      - 7.5. コンストラクタ: ch07-05-constructors.md
      - 7.6. デストラクタ: ch07-06-destructors.md
      - 7.7. 演算子オーバーロード: ch07-07-operator-overloading.md
      - 7.8. 代入演算子: ch07-08-assignment-operator.md
<<<<<<< HEAD
      - 7.9. default/delete: ch07-09-default-and-delete.md
=======
      - 7.9. static メンバ: ch07-09-static-members.md
>>>>>>> a12bd361
      - 7.10. 構造体: ch07-10-structs.md
  - 8. キャスト:
      - 8.1. C++ のキャスト: ch08-01-cpp-casts.md
      - 8.2. C言語形式のキャスト: ch08-02-c-cast.md
  - 9. テンプレート:
      - 9.1. 関数テンプレート: ch09-01-function-templates.md
      - 9.2. クラステンプレート: ch09-02-class-templates.md
  - 10. エラー処理:
      - 10.1 例外処理: ch10-01-exceptions.md
      - 10.2 シグナル: ch10-02-signals.md
      - 10.3 アサーション: ch10-03-assertions.md
  - 単体テスト:
      - Google Test の使い方: test-how-to-gtest.md
  - デバッグ:
      - デバッガ: debug-debugger.md
      - デバッグビルド: debug-build.md
      - GDB による CUI デバッグ: debug-gdb.md
      - Visual Studio Code による GUI デバッグ: debug-vscode.md
  - 付録:
      - malloc/free: appendix-malloc-and-free.md<|MERGE_RESOLUTION|>--- conflicted
+++ resolved
@@ -97,11 +97,8 @@
       - 7.6. デストラクタ: ch07-06-destructors.md
       - 7.7. 演算子オーバーロード: ch07-07-operator-overloading.md
       - 7.8. 代入演算子: ch07-08-assignment-operator.md
-<<<<<<< HEAD
       - 7.9. default/delete: ch07-09-default-and-delete.md
-=======
       - 7.9. static メンバ: ch07-09-static-members.md
->>>>>>> a12bd361
       - 7.10. 構造体: ch07-10-structs.md
   - 8. キャスト:
       - 8.1. C++ のキャスト: ch08-01-cpp-casts.md
